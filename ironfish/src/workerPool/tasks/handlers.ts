--- conflicted
+++ resolved
@@ -2,11 +2,8 @@
  * License, v. 2.0. If a copy of the MPL was not distributed with this
  * file, You can obtain one at https://mozilla.org/MPL/2.0/. */
 import { CreateMinersFeeTask } from './createMinersFee'
-<<<<<<< HEAD
 import { CreateTransactionTask } from './createTransaction'
-=======
 import { SleepTask } from './sleep'
->>>>>>> 7bcce7a9
 import { SubmitTelemetryTask } from './submitTelemetry'
 import { VerifyTransactionTask } from './verifyTransaction'
 import { WorkerMessageType } from './workerMessage'
